--- conflicted
+++ resolved
@@ -29,15 +29,9 @@
     "@babel/preset-env": "7.6.3",
     "@babel/register": "7.6.2",
     "ava": "2.4.0",
-<<<<<<< HEAD
     "rollup": "1.24.0",
-    "rollup-plugin-babel": "^4.3.3",
-    "rollup-plugin-uglify": "^6.0.3"
-=======
-    "rollup": "1.23.0",
     "rollup-plugin-babel": "4.3.3",
     "rollup-plugin-uglify": "6.0.3"
->>>>>>> aa54971b
   },
   "ava": {
     "require": [

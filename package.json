{
  "name": "lossless-json",
  "version": "1.0.3",
  "description": "Parse JSON without risk of losing numeric information",
  "main": "./dist/lossless-json.js",
  "repository": {
    "type": "git",
    "url": "https://github.com/josdejong/lossless-json.git"
  },
  "scripts": {
    "test": "ava **/*.test.js",
    "build": "rollup --config rollup.config.js",
    "prepublishOnly": "npm test && npm run build",
    "benchmark": "babel-node test/benchmark/run.js"
  },
  "keywords": [
    "json",
    "lossless",
    "circular",
    "parse",
    "stringify",
    "number",
    "long",
    "bignumber"
  ],
  "author": "Jos de Jong",
  "license": "MIT",
  "devDependencies": {
<<<<<<< HEAD
    "ava": "2.1.0",
    "babel-cli": "6.26.0",
    "babel-plugin-external-helpers": "6.22.0",
    "babel-preset-es2015": "6.24.1",
    "babel-preset-es2015-rollup": "3.0.0",
    "rollup": "1.15.3",
    "rollup-plugin-babel": "4.3.2",
    "rollup-plugin-uglify": "6.0.2"
=======
    "@babel/preset-env": "7.4.5",
    "@babel/register": "7.4.4",
    "ava": "2.1.0",
    "rollup": "1.15.5",
    "rollup-plugin-babel": "4.3.2",
    "rollup-plugin-uglify": "6.0.2"
  },
  "ava": {
    "require": [
      "@babel/register"
    ]
>>>>>>> 0aee3753
  }
}<|MERGE_RESOLUTION|>--- conflicted
+++ resolved
@@ -26,16 +26,6 @@
   "author": "Jos de Jong",
   "license": "MIT",
   "devDependencies": {
-<<<<<<< HEAD
-    "ava": "2.1.0",
-    "babel-cli": "6.26.0",
-    "babel-plugin-external-helpers": "6.22.0",
-    "babel-preset-es2015": "6.24.1",
-    "babel-preset-es2015-rollup": "3.0.0",
-    "rollup": "1.15.3",
-    "rollup-plugin-babel": "4.3.2",
-    "rollup-plugin-uglify": "6.0.2"
-=======
     "@babel/preset-env": "7.4.5",
     "@babel/register": "7.4.4",
     "ava": "2.1.0",
@@ -47,6 +37,5 @@
     "require": [
       "@babel/register"
     ]
->>>>>>> 0aee3753
   }
 }